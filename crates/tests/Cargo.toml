[package]
authors = ["The Fe Developers <snakecharmers@ethereum.org>"]
edition = "2021"
name = "fe-compiler-tests"
version = "0.22.0"
license = "GPL-3.0-or-later"
repository = "https://github.com/ethereum/fe"

[dependencies]
fe-test-runner = {path = "../test-runner", version = "^0.22.0"}
fe-driver = {path = "../driver", version = "^0.22.0"}
dir-test = "^0.1"

[features]
<<<<<<< HEAD
solc-backend = ["fe-yulc/solc-backend", "fe-compiler-test-utils/solc-backend"]

[dev-dependencies.proptest]
version = "=1.0.0"
# The default feature set includes things like process forking which are not
# supported in Web Assembly.
default-features = false
# Enable using the `std` crate.
features = ["std"]
=======
solc-backend = ["fe-driver/solc-backend"]
>>>>>>> 1ecc244f
<|MERGE_RESOLUTION|>--- conflicted
+++ resolved
@@ -7,21 +7,9 @@
 repository = "https://github.com/ethereum/fe"
 
 [dependencies]
-fe-test-runner = {path = "../test-runner", version = "^0.22.0"}
-fe-driver = {path = "../driver", version = "^0.22.0"}
+fe-test-runner = { path = "../test-runner", version = "^0.22.0" }
+fe-driver = { path = "../driver", version = "^0.22.0" }
 dir-test = "^0.1"
 
 [features]
-<<<<<<< HEAD
-solc-backend = ["fe-yulc/solc-backend", "fe-compiler-test-utils/solc-backend"]
-
-[dev-dependencies.proptest]
-version = "=1.0.0"
-# The default feature set includes things like process forking which are not
-# supported in Web Assembly.
-default-features = false
-# Enable using the `std` crate.
-features = ["std"]
-=======
-solc-backend = ["fe-driver/solc-backend"]
->>>>>>> 1ecc244f
+solc-backend = ["fe-driver/solc-backend"]